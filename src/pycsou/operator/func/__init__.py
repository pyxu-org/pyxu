<<<<<<< HEAD
import typing as typ

import pycsou.abc.operator as pyco
import pycsou.util.ptype as pyct


def shift_loss(
    op: pyco.Map,
    data: typ.Optional[pyct.NDArray] = None,
) -> pyco.Func:
    """
    Shift a functional into a loss functional.

    Parameters
    ----------
    data: NDArray
        (N,) input data.

    Returns
    -------
    :py:class:`~pycsou.abc.operator.Func`
        Loss function.
        If `data = None`, then this function is a no-op.
    """
    if data is None:
        return op
    else:
        return op.argshift(-data)
=======
from pycsou.operator.func.loss import *
from pycsou.operator.func.norm import *
from pycsou.operator.func.quadratic import *
from pycsou.operator.linop import NullFunc  # alias import
>>>>>>> 2b271a90
<|MERGE_RESOLUTION|>--- conflicted
+++ resolved
@@ -1,35 +1,4 @@
-<<<<<<< HEAD
-import typing as typ
-
-import pycsou.abc.operator as pyco
-import pycsou.util.ptype as pyct
-
-
-def shift_loss(
-    op: pyco.Map,
-    data: typ.Optional[pyct.NDArray] = None,
-) -> pyco.Func:
-    """
-    Shift a functional into a loss functional.
-
-    Parameters
-    ----------
-    data: NDArray
-        (N,) input data.
-
-    Returns
-    -------
-    :py:class:`~pycsou.abc.operator.Func`
-        Loss function.
-        If `data = None`, then this function is a no-op.
-    """
-    if data is None:
-        return op
-    else:
-        return op.argshift(-data)
-=======
 from pycsou.operator.func.loss import *
 from pycsou.operator.func.norm import *
 from pycsou.operator.func.quadratic import *
-from pycsou.operator.linop import NullFunc  # alias import
->>>>>>> 2b271a90
+from pycsou.operator.linop import NullFunc  # alias import