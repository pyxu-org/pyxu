import types
import typing as typ
import warnings

import numpy as np
import scipy.sparse as sp
import sparse as ssp

import pycsou.abc as pyca
import pycsou.runtime as pycrt
import pycsou.util as pycu
import pycsou.util.deps as pycd
import pycsou.util.ptype as pyct
import pycsou.util.warning as pycuw

__all__ = [
    "IdentityOp",
    "NullOp",
    "NullFunc",
    "HomothetyOp",
    "DiagonalOp",
]


class IdentityOp(pyca.OrthProjOp):
    def __init__(self, dim: pyct.Integer):
        super().__init__(shape=(dim, dim))

    @pycrt.enforce_precision(i="arr")
    def apply(self, arr: pyct.NDArray) -> pyct.NDArray:
        return pycu.read_only(arr)

    @pycrt.enforce_precision(i="arr")
    def adjoint(self, arr: pyct.NDArray) -> pyct.NDArray:
        return pycu.read_only(arr)

    def svdvals(self, **kwargs) -> pyct.NDArray:
        return pyca.UnitOp.svdvals(self, **kwargs)

    def eigvals(self, **kwargs) -> pyct.NDArray:
        return pyca.UnitOp.svdvals(self, **kwargs)

    def asarray(self, **kwargs) -> pyct.NDArray:
        dtype = kwargs.pop("dtype", pycrt.getPrecision().value)
        xp = kwargs.pop("xp", np)
        A = xp.eye(N=self.dim, dtype=dtype)
        return A

    @pycrt.enforce_precision(i="arr")
    def pinv(self, arr: pyct.NDArray, **kwargs) -> pyct.NDArray:
        out = arr.copy()
        out /= 1 + kwargs.pop("damp", 0)
        return out

    def dagger(self, **kwargs) -> pyct.OpT:
        cst = 1 / (1 + kwargs.pop("damp", 0))
        op = HomothetyOp(cst=cst, dim=self.dim)
        return op

    def trace(self, **kwargs) -> pyct.Real:
        return float(self.dim)


class NullOp(pyca.LinOp):
    """
    Null operator.

    This operator maps any input vector on the null vector.
    """

    def __init__(self, shape: pyct.Shape):
        super().__init__(shape=shape)
        self._lipschitz = 0

    @pycrt.enforce_precision(i="arr")
    def apply(self, arr: pyct.NDArray) -> pyct.NDArray:
        xp = pycu.get_array_module(arr)
        return xp.broadcast_to(
            xp.array(0, arr.dtype),
            (*arr.shape[:-1], self.codim),
        )

    @pycrt.enforce_precision(i="arr")
    def adjoint(self, arr: pyct.NDArray) -> pyct.NDArray:
        xp = pycu.get_array_module(arr)
        return xp.broadcast_to(
            xp.array(0, arr.dtype),
            (*arr.shape[:-1], self.dim),
        )

    def svdvals(self, **kwargs) -> pyct.NDArray:
        N = pycd.NDArrayInfo
        xp = {True: N.CUPY, False: N.NUMPY}[kwargs.pop("gpu", False)].module()
        D = xp.zeros(kwargs.pop("k"), dtype=pycrt.getPrecision().value)
        return D

    def gram(self) -> pyct.OpT:
        op = NullOp(shape=(self.dim, self.dim))
<<<<<<< HEAD
        return op.asop(pyca.SelfAdjointOp)._squeeze()

    def cogram(self) -> pyct.OpT:
        op = NullOp(shape=(self.codim, self.codim))
        return op.asop(pyca.SelfAdjointOp)._squeeze()
=======
        return op.asop(pyca.SelfAdjointOp).squeeze()

    def cogram(self) -> pyct.OpT:
        op = NullOp(shape=(self.codim, self.codim))
        return op.asop(pyca.SelfAdjointOp).squeeze()
>>>>>>> 8ef83450

    def asarray(self, **kwargs) -> pyct.NDArray:
        dtype = kwargs.pop("dtype", pycrt.getPrecision().value)
        xp = kwargs.pop("xp", np)
        A = xp.zeros(self.shape, dtype=dtype)
        return A

    def trace(self, **kwargs) -> pyct.Real:
        return float(0)


def NullFunc(dim: pyct.Integer) -> pyct.OpT:
    """
    Null functional.

    This functional maps any input vector on the null scalar.
    """
<<<<<<< HEAD
    op = NullOp(shape=(1, dim))._squeeze()
=======
    op = NullOp(shape=(1, dim)).squeeze()
>>>>>>> 8ef83450
    return op


def HomothetyOp(cst: pyct.Real, dim: pyct.Integer) -> pyct.OpT:
    """
    Scaling operator.

    Parameters
    ----------
    cst: pyct.Real
        Scaling factor.
    dim: pyct.Integer
        Dimension of the domain.

    Returns
    -------
    op: pyct.OpT
        (dim, dim) scaling operator.

    Notes
    -----
    This operator is not defined in terms of :py:func:`~pycsou.operator.linop.DiagonalOp` since it
    is array-backend-agnostic.
    """
    assert isinstance(cst, pyct.Real), f"cst: expected real, got {cst}."

    if np.isclose(cst, 0):
        op = NullOp(shape=(dim, dim))
    elif np.isclose(cst, 1):
        op = IdentityOp(dim=dim)
    else:  # build PosDef or SelfAdjointOp

        @pycrt.enforce_precision(i="arr")
        def op_apply(_, arr: pyct.NDArray) -> pyct.NDArray:
            out = arr.copy()
            out *= _._cst
            return out

        def op_svdvals(_, **kwargs) -> pyct.NDArray:
            N = pycd.NDArrayInfo
            xp = {True: N.CUPY, False: N.NUMPY}[kwargs.pop("gpu", False)].module()
            D = xp.full(
                shape=kwargs.pop("k"),
                fill_value=abs(_._cst),
                dtype=pycrt.getPrecision().value,
            )
            return D

        def op_eigvals(_, **kwargs) -> pyct.NDArray:
            D = _.svdvals(**kwargs)
            D *= np.sign(_._cst)
            return D

        @pycrt.enforce_precision(i="arr")
        def op_pinv(_, arr: pyct.NDArray, **kwargs) -> pyct.NDArray:
            out = arr.copy()
            scale = _._cst / (_._cst**2 + kwargs.pop("damp", 0))
            out *= scale
            return out

        def op_dagger(_, **kwargs) -> pyct.OpT:
            scale = _._cst / (_._cst**2 + kwargs.pop("damp", 0))
            op = HomothetyOp(cst=scale, dim=_.dim)
            return op

        def op_gram(_):
            return HomothetyOp(cst=_._cst**2, dim=_.dim)

        def op_trace(_, **kwargs):
            out = _._cst * _.codim
            return float(out)

        klass = pyca.PosDefOp if (cst > 0) else pyca.SelfAdjointOp
        op = klass(shape=(dim, dim))
        op._cst = cst
        op._lipschitz = abs(cst)
        op.apply = types.MethodType(op_apply, op)
        op.svdvals = types.MethodType(op_svdvals, op)
        op.eigvals = types.MethodType(op_eigvals, op)
        op.pinv = types.MethodType(op_pinv, op)
        op.dagger = types.MethodType(op_dagger, op)
        op.gram = types.MethodType(op_gram, op)
        op.cogram = op.gram
        op.trace = types.MethodType(op_trace, op)

<<<<<<< HEAD
    return op._squeeze()
=======
    return op.squeeze()
>>>>>>> 8ef83450


def DiagonalOp(
    vec: pyct.NDArray,
    enable_warnings: bool = True,
) -> pyct.OpT:
    r"""
    Diagonal linear operator :math:`L: \mathbf{x} \to \text{diag}(\mathbf{v}) \mathbf{x}`.

    Notes
    -----
    :py:func:`~pycsou.operator.linop.base.DiagonalOp` instances are **not arraymodule-agnostic**:
    they will only work with NDArrays belonging to the same array module as ``vec``.
    Moreover, inner computations may cast input arrays when the precision of ``vec`` does not match
    the user-requested precision.
    If such a situation occurs, a warning is raised.

    Parameters
    ----------
    vec: pyct.NDArray
        (N,) diagonal scale factors.
    enable_warnings: bool
        If ``True``, emit a warning in case of precision mis-match issues.
    """
    assert len(vec) == np.prod(vec.shape), f"vec: {vec.shape} is not a DiagonalOp generator."
    if (dim := vec.size) == 1:  # Module-agnostic
        return HomothetyOp(cst=float(vec), dim=1)
    else:
        xp = pycu.get_array_module(vec)
        if pycu.compute(xp.allclose(vec, 0)):
            op = NullOp(shape=(dim, dim))
        elif pycu.compute(xp.allclose(vec, 1)):
            op = IdentityOp(dim=dim)
        else:  # build PosDef or SelfAdjointOp

            @pycrt.enforce_precision(i="arr")
            def op_apply(_, arr):
                if (_._vec.dtype != arr.dtype) and _._enable_warnings:
                    msg = "Computation may not be performed at the requested precision."
                    warnings.warn(msg, pycuw.PrecisionWarning)
                out = arr.copy()
                out *= _._vec
                return out

            def op_asarray(_, **kwargs) -> pyct.NDArray:
                N = pycd.NDArrayInfo
                dtype = kwargs.pop("dtype", pycrt.getPrecision().value)
                xp = kwargs.pop("xp", np)

                v = pycu.compute(_._vec.astype(dtype=dtype, copy=False))
                if (ndi := N.from_obj(v)) == N.CUPY:
                    v = v.get()
                A = xp.diag(v)
                return A

            def op_gram(_):
                return DiagonalOp(
                    vec=_._vec**2,
                    enable_warnings=_._enable_warnings,
                )

            def op_svdvals(_, **kwargs):
                k = kwargs.pop("k")
                which = kwargs.pop("which", "LM")
                N = pycd.NDArrayInfo
                xp = {True: N.CUPY, False: N.NUMPY}[kwargs.pop("gpu", False)].module()
                D = xp.abs(pycu.compute(_._vec))
                D = D[xp.argsort(D)]
                D = D.astype(pycrt.getPrecision().value, copy=False)
                return D[:k] if (which == "SM") else D[-k:]

            def op_eigvals(_, **kwargs):
                k = kwargs.pop("k")
                which = kwargs.pop("which", "LM")
                N = pycd.NDArrayInfo
                xp = {True: N.CUPY, False: N.NUMPY}[kwargs.pop("gpu", False)].module()
                D = pycu.compute(_._vec)
                D = D[xp.argsort(xp.abs(D))]
                D = D.astype(pycrt.getPrecision().value, copy=False)
                return D[:k] if (which == "SM") else D[-k:]

            @pycrt.enforce_precision(i="arr")
            def op_pinv(_, arr: pyct.NDArray, **kwargs) -> pyct.NDArray:
                damp = kwargs.pop("damp", 0)
                with warnings.catch_warnings():
                    warnings.simplefilter("ignore")
                    scale = _._vec / (_._vec**2 + damp)
                    scale[xp.isnan(scale)] = 0
                out = arr.copy()
                out *= scale
                return out

            def op_dagger(_, **kwargs) -> pyct.OpT:
                damp = kwargs.pop("damp", 0)
                with warnings.catch_warnings():
                    warnings.simplefilter("ignore")
                    scale = _._vec / (_._vec**2 + damp)
                    scale[xp.isnan(scale)] = 0
                return DiagonalOp(
                    vec=scale,
                    enable_warnings=_._enable_warnings,
                )

            def op_trace(_, **kwargs):
                return float(_._vec.sum())

            klass = pyca.PosDefOp if pycu.compute(xp.all(vec > 0)) else pyca.SelfAdjointOp
            op = klass(shape=(dim, dim))
            op._vec = vec
            op._enable_warnings = bool(enable_warnings)
            op._lipschitz = pycu.compute(xp.abs(vec).max())
            op.apply = types.MethodType(op_apply, op)
            op.asarray = types.MethodType(op_asarray, op)
            op.gram = types.MethodType(op_gram, op)
            op.cogram = op.gram
            op.svdvals = types.MethodType(op_svdvals, op)
            op.eigvals = types.MethodType(op_eigvals, op)
            op.pinv = types.MethodType(op_pinv, op)
            op.dagger = types.MethodType(op_dagger, op)
            op.trace = types.MethodType(op_trace, op)

<<<<<<< HEAD
        return op._squeeze()
=======
        return op.squeeze()
>>>>>>> 8ef83450


def _ExplicitLinOp(
    cls: pyct.OpC,
    mat: typ.Union[pyct.NDArray, pyct.SparseArray],
    enable_warnings: bool = True,
) -> pyct.OpT:
    r"""
    Build a linear operator from its matrix representation.

    Given a matrix :math:`\mathbf{A}\in\mathbb{R}^{M\times N}`, the *explicit linear operator*
    associated to :math:`\mathbf{A}` is defined as

    .. math::

       f_\mathbf{A}(\mathbf{x})
       =
       \mathbf{A}\mathbf{x},
       \qquad
       \forall \mathbf{x}\in\mathbb{R}^N,

    with adjoint given by:

    .. math::

       f^\ast_\mathbf{A}(\mathbf{z})
       =
       \mathbf{A}^T\mathbf{z},
       \qquad
       \forall \mathbf{z}\in\mathbb{R}^M.

    Parameters
    ----------
    cls: pyct.OpC
        LinOp sub-class to instantiate.
    mat: pyct.NDArray | pyct.SparseArray
        (M, N) matrix generator.
        The input array can be *dense* or *sparse*.
<<<<<<< HEAD
        Accepted sparse arrays are COO/CSC/CSR/BSR/GCXS.
=======
        Accepted sparse arrays are:

        * CPU: COO/CSC/CSR/BSR/GCXS
        * GPU: COO/CSC/CSR
>>>>>>> 8ef83450
    enable_warnings: bool
        If ``True``, emit a warning in case of precision mis-match issues.

    Notes
    -----
    * :py:class:`~pycsou.operator.linop.base._ExplicitLinOp` instances are **not
<<<<<<< HEAD
      arraymodule-agnostic**: they will only work with NDArrays belonging to the same array module
      as ``mat``.
=======
      arraymodule-agnostic**: they will only work with NDArrays belonging to the same (dense) array
      module as ``mat``.
>>>>>>> 8ef83450
      Moreover, inner computations may cast input arrays when the precision of ``mat`` does not
      match the user-requested precision.
      If such a situation occurs, a warning is raised.

<<<<<<< HEAD
    * The internal matrix can be accessed via ``.mat``.
=======
    * The matrix provided in ``__init__()`` is used as-is and can be accessed via ``.mat``.
>>>>>>> 8ef83450
    """

    def _standard_form(A):
        fail_dense = False
        try:
<<<<<<< HEAD
            pycu.get_array_module(A)
            return A
        except:
            fail_dense = True

        fail_scipy_sparse = False
        try:
            return A.tocsr()
        except:
            fail_scipy_sparse = True

        fail_pydata_sparse = False
        try:
            return ssp.as_coo(A).tocsr()
        except:
            fail_pydata_sparse = True

        if fail_dense and fail_scipy_sparse and fail_pydata_sparse:
            raise ValueError("mat: format could not be inferred.")
        return B
=======
            pycd.NDArrayInfo.from_obj(A)
        except:
            fail_dense = True

        fail_sparse = False
        try:
            pycd.SparseArrayInfo.from_obj(A)
        except:
            fail_sparse = True

        if fail_dense and fail_sparse:
            raise ValueError("mat: format could not be inferred.")
        else:
            return A
>>>>>>> 8ef83450

    def _matmat(A, b, warn: bool = True) -> pyct.NDArray:
        # A: (M, N) dense/sparse
        # b: (..., N) dense
        # out: (..., M) dense
        if (A.dtype != b.dtype) and warn:
            msg = "Computation may not be performed at the requested precision."
            warnings.warn(msg, pycuw.PrecisionWarning)

        M, N = A.shape
        sh_out = (*b.shape[:-1], M)
        b = b.reshape((-1, N)).T  # (N, (...).prod)
        out = A.dot(b)  # (M, (...).prod)
        return out.T.reshape(sh_out)

    @pycrt.enforce_precision(i="arr")
    def op_apply(_, arr: pyct.NDArray) -> pyct.NDArray:
        return _matmat(_.mat, arr, warn=_._enable_warnings)

    @pycrt.enforce_precision(i="arr")
    def op_adjoint(_, arr: pyct.NDArray) -> pyct.NDArray:
        return _matmat(_.mat.T, arr, warn=_._enable_warnings)

    def op_asarray(_, **kwargs) -> pyct.NDArray:
        N = pycd.NDArrayInfo
        S = pycd.SparseArrayInfo
        dtype = kwargs.pop("dtype", pycrt.getPrecision().value)
        xp = kwargs.pop("xp", np)

        try:  # Sparse arrays
            info = S.from_obj(_.mat)
<<<<<<< HEAD
            A = _.mat.astype(dtype).toarray()  # `copy` field not ubiquitous
=======
            if info in (S.SCIPY_SPARSE, S.CUPY_SPARSE):
                f = lambda _: _.toarray()
            elif info == S.PYDATA_SPARSE:
                f = lambda _: _.todense()
            A = f(_.mat.astype(dtype))  # `copy` field not ubiquitous
>>>>>>> 8ef83450
        except:  # Dense arrays
            info = N.from_obj(_.mat)
            A = pycu.compute(_.mat.astype(dtype, copy=False))
        finally:
            if (ndi := N.from_obj(A)) == N.CUPY:
                A = A.get()

        return xp.array(A, dtype=dtype)

    def op_trace(_, **kwargs) -> pyct.Real:
        if _.dim != _.codim:
            raise NotImplementedError
        else:
            try:
                tr = _.mat.trace()
            except:
<<<<<<< HEAD
                # .trace() missing from CuPy sparse API.
                tr = _.mat.diagonal().sum()
=======
                # .trace() missing for [PYDATA,CUPY]_SPARSE API.
                S = pycd.SparseArrayInfo
                info = S.from_obj(_.mat)
                if info == S.PYDATA_SPARSE:
                    # use `sparse.diagonal().sum()`, but array must be COO.
                    try:
                        A = _.mat.tocoo()  # GCXS inputs
                    except:
                        A = _.mat  # COO inputs
                    finally:
                        tr = info.module().diagonal(A).sum()
                elif info == S.CUPY_SPARSE:
                    tr = _.mat.diagonal().sum()
                else:
                    raise ValueError(f"Unknown sparse format {_.mat}.")
>>>>>>> 8ef83450
            return float(tr)

    def op_lipschitz(_, **kwargs) -> pyct.Real:
        # We want to piggy-back onto Lin[Op,Func].lipschitz() to compute the Lipschitz constant L.
        # Problem: LinOp.lipschitz() relies on svdvals() or hutchpp() to compute L, and they take
        # different parameters to do computations on the GPU.
        # Solution:
        # * we add the relevant kwargs before calling the LinOp.lipschitz() + drop all unrecognized
        #   kwargs there as needed.
        # * similarly for LinFunc.lipschitz().
        N = pycd.NDArrayInfo
        S = pycd.SparseArrayInfo

        try:  # Dense arrays
            info = N.from_obj(_.mat)
            kwargs.update(
                xp=info.module(),
                gpu=info == N.CUPY,
            )
        except:  # Sparse arrays
            info = S.from_obj(_.mat)
            gpu = info == S.CUPY_SPARSE
            kwargs.update(
                xp=N.CUPY.module() if gpu else N.NUMPY.module(),
                gpu=gpu,
            )

        if _.codim == 1:
            L = pyca.LinFunc.lipschitz(_, **kwargs)
        else:
            L = _.__class__.lipschitz(_, **kwargs)
        return L

    op = cls(shape=mat.shape)
    op.mat = _standard_form(mat)
    op._enable_warnings = bool(enable_warnings)
    op.apply = types.MethodType(op_apply, op)
    op.adjoint = types.MethodType(op_adjoint, op)
    op.asarray = types.MethodType(op_asarray, op)
    op.lipschitz = types.MethodType(op_lipschitz, op)
    op.trace = types.MethodType(op_trace, op)
    return op<|MERGE_RESOLUTION|>--- conflicted
+++ resolved
@@ -96,19 +96,11 @@
 
     def gram(self) -> pyct.OpT:
         op = NullOp(shape=(self.dim, self.dim))
-<<<<<<< HEAD
-        return op.asop(pyca.SelfAdjointOp)._squeeze()
-
-    def cogram(self) -> pyct.OpT:
-        op = NullOp(shape=(self.codim, self.codim))
-        return op.asop(pyca.SelfAdjointOp)._squeeze()
-=======
         return op.asop(pyca.SelfAdjointOp).squeeze()
 
     def cogram(self) -> pyct.OpT:
         op = NullOp(shape=(self.codim, self.codim))
         return op.asop(pyca.SelfAdjointOp).squeeze()
->>>>>>> 8ef83450
 
     def asarray(self, **kwargs) -> pyct.NDArray:
         dtype = kwargs.pop("dtype", pycrt.getPrecision().value)
@@ -126,11 +118,7 @@
 
     This functional maps any input vector on the null scalar.
     """
-<<<<<<< HEAD
-    op = NullOp(shape=(1, dim))._squeeze()
-=======
     op = NullOp(shape=(1, dim)).squeeze()
->>>>>>> 8ef83450
     return op
 
 
@@ -216,11 +204,7 @@
         op.cogram = op.gram
         op.trace = types.MethodType(op_trace, op)
 
-<<<<<<< HEAD
-    return op._squeeze()
-=======
     return op.squeeze()
->>>>>>> 8ef83450
 
 
 def DiagonalOp(
@@ -342,11 +326,7 @@
             op.dagger = types.MethodType(op_dagger, op)
             op.trace = types.MethodType(op_trace, op)
 
-<<<<<<< HEAD
-        return op._squeeze()
-=======
         return op.squeeze()
->>>>>>> 8ef83450
 
 
 def _ExplicitLinOp(
@@ -385,63 +365,28 @@
     mat: pyct.NDArray | pyct.SparseArray
         (M, N) matrix generator.
         The input array can be *dense* or *sparse*.
-<<<<<<< HEAD
-        Accepted sparse arrays are COO/CSC/CSR/BSR/GCXS.
-=======
         Accepted sparse arrays are:
 
         * CPU: COO/CSC/CSR/BSR/GCXS
         * GPU: COO/CSC/CSR
->>>>>>> 8ef83450
     enable_warnings: bool
         If ``True``, emit a warning in case of precision mis-match issues.
 
     Notes
     -----
     * :py:class:`~pycsou.operator.linop.base._ExplicitLinOp` instances are **not
-<<<<<<< HEAD
-      arraymodule-agnostic**: they will only work with NDArrays belonging to the same array module
-      as ``mat``.
-=======
       arraymodule-agnostic**: they will only work with NDArrays belonging to the same (dense) array
       module as ``mat``.
->>>>>>> 8ef83450
       Moreover, inner computations may cast input arrays when the precision of ``mat`` does not
       match the user-requested precision.
       If such a situation occurs, a warning is raised.
 
-<<<<<<< HEAD
-    * The internal matrix can be accessed via ``.mat``.
-=======
     * The matrix provided in ``__init__()`` is used as-is and can be accessed via ``.mat``.
->>>>>>> 8ef83450
     """
 
     def _standard_form(A):
         fail_dense = False
         try:
-<<<<<<< HEAD
-            pycu.get_array_module(A)
-            return A
-        except:
-            fail_dense = True
-
-        fail_scipy_sparse = False
-        try:
-            return A.tocsr()
-        except:
-            fail_scipy_sparse = True
-
-        fail_pydata_sparse = False
-        try:
-            return ssp.as_coo(A).tocsr()
-        except:
-            fail_pydata_sparse = True
-
-        if fail_dense and fail_scipy_sparse and fail_pydata_sparse:
-            raise ValueError("mat: format could not be inferred.")
-        return B
-=======
             pycd.NDArrayInfo.from_obj(A)
         except:
             fail_dense = True
@@ -456,7 +401,6 @@
             raise ValueError("mat: format could not be inferred.")
         else:
             return A
->>>>>>> 8ef83450
 
     def _matmat(A, b, warn: bool = True) -> pyct.NDArray:
         # A: (M, N) dense/sparse
@@ -488,15 +432,11 @@
 
         try:  # Sparse arrays
             info = S.from_obj(_.mat)
-<<<<<<< HEAD
-            A = _.mat.astype(dtype).toarray()  # `copy` field not ubiquitous
-=======
             if info in (S.SCIPY_SPARSE, S.CUPY_SPARSE):
                 f = lambda _: _.toarray()
             elif info == S.PYDATA_SPARSE:
                 f = lambda _: _.todense()
             A = f(_.mat.astype(dtype))  # `copy` field not ubiquitous
->>>>>>> 8ef83450
         except:  # Dense arrays
             info = N.from_obj(_.mat)
             A = pycu.compute(_.mat.astype(dtype, copy=False))
@@ -513,10 +453,6 @@
             try:
                 tr = _.mat.trace()
             except:
-<<<<<<< HEAD
-                # .trace() missing from CuPy sparse API.
-                tr = _.mat.diagonal().sum()
-=======
                 # .trace() missing for [PYDATA,CUPY]_SPARSE API.
                 S = pycd.SparseArrayInfo
                 info = S.from_obj(_.mat)
@@ -532,7 +468,6 @@
                     tr = _.mat.diagonal().sum()
                 else:
                     raise ValueError(f"Unknown sparse format {_.mat}.")
->>>>>>> 8ef83450
             return float(tr)
 
     def op_lipschitz(_, **kwargs) -> pyct.Real:
